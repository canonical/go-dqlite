--- conflicted
+++ resolved
@@ -634,12 +634,8 @@
 	require.NoError(t, err)
 
 	for i := 0; i < 300; i++ {
-<<<<<<< HEAD
-		_, err := stmt.Exec([]driver.Value{int64(i)})
-=======
 		values := []driver.NamedValue{{Ordinal: 1, Value: int64(i)}}
 		_, err := stmt.(driver.StmtExecContext).ExecContext(context.Background(), values)
->>>>>>> 26f1decf
 		require.NoError(t, err)
 	}
 	require.NoError(t, stmt.Close())
